--- conflicted
+++ resolved
@@ -59,11 +59,7 @@
         raise ValueError(
             "Provide only a dataset or class labels and a class palette, not both.")
     elif not dataset:
-<<<<<<< HEAD
-        dataset = Dataset(band, labels, palette)
-=======
         dataset = Dataset("generated dataset", None, labels, palette)
->>>>>>> 70d2d2d2
 
     return dataset
 
